---
id: azure-ad-b2c
title: Azure Active Directory B2C
---

## Documentation

https://docs.microsoft.com/en-us/azure/active-directory/develop/v2-oauth2-auth-code-flow

## Configuration

https://docs.microsoft.com/en-us/azure/active-directory-b2c/tutorial-create-tenant

## Example
- In https://portal.azure.com/ -> Azure Active Directory create a new App Registration.
- Make sure to remember / copy
  - Application (client) ID
  - Directory (tenant) ID
- When asked for a redirection URL, use http://localhost:3000/api/auth/callback/azure-ad-b2c
- Create a new secret and remember / copy its value immediately, it will disappear.

In `.env.local` create the follwing entries:

```
AZURE_CLIENT_ID=<copy Application (client) ID here> 
AZURE_CLIENT_SECRET=<copy generated secret value here>
<<<<<<< HEAD
AZURE_TENANT_NAME=<copy the name of the tenant here>
=======
>>>>>>> d0c3400d
AZURE_TENANT_ID=<copy the tenant id here>
```

In `pages/api/auth/[...nextauth].js` find or add the AZURE entries:
  
```js
import Providers from 'next-auth/providers';
...
providers: [
  Providers.AzureADB2C({
    clientId: process.env.AZURE_CLIENT_ID,
    clientSecret: process.env.AZURE_CLIENT_SECRET,
    scope: 'offline_access User.Read',
    tenantId: process.env.AZURE_TENANT_ID,
  }),
]
...

```<|MERGE_RESOLUTION|>--- conflicted
+++ resolved
@@ -24,10 +24,6 @@
 ```
 AZURE_CLIENT_ID=<copy Application (client) ID here> 
 AZURE_CLIENT_SECRET=<copy generated secret value here>
-<<<<<<< HEAD
-AZURE_TENANT_NAME=<copy the name of the tenant here>
-=======
->>>>>>> d0c3400d
 AZURE_TENANT_ID=<copy the tenant id here>
 ```
 
